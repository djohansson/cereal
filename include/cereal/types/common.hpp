--- conflicted
+++ resolved
@@ -34,26 +34,6 @@
 
 namespace cereal
 {
-<<<<<<< HEAD
-=======
-  //! Serialization for enum types
-  template<class Archive, class T> inline
-  typename std::enable_if<std::is_enum<T>::value, void>::type
-  CEREAL_SERIALIZE_FUNCTION_NAME(Archive & ar, T & t)
-  {
-    ar( reinterpret_cast<typename std::underlying_type<T>::type &>(t) );
-  }
-
-  //! Serialization for raw pointers
-  /*! This exists only to throw a static_assert to let users know we don't support raw pointers. */
-  template <class Archive, class T> inline
-  void CEREAL_SERIALIZE_FUNCTION_NAME( Archive &, T * & )
-  {
-    static_assert(cereal::traits::detail::delay_static_assert<T>::value,
-      "Cereal does not support serializing raw pointers - please use a smart pointer");
-  }
-
->>>>>>> e7f7692d
   namespace common_detail
   {
     //! Serialization for arrays if BinaryData is supported and we are arithmetic
@@ -127,7 +107,7 @@
   //! Serialization for raw pointers
   /*! This exists only to throw a static_assert to let users know we don't support raw pointers. */
   template <class Archive, class T> inline
-  void serialize( Archive &, T * & )
+  void CEREAL_SERIALIZE_FUNCTION_NAME( Archive &, T * & )
   {
     static_assert(cereal::traits::detail::delay_static_assert<T>::value,
       "Cereal does not support serializing raw pointers - please use a smart pointer");
