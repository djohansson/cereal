/*! \file helpers.hpp
    \brief Internal helper functionality
    \ingroup Internal */
/*
  Copyright (c) 2014, Randolph Voorhies, Shane Grant
  All rights reserved.

  Redistribution and use in source and binary forms, with or without
  modification, are permitted provided that the following conditions are met:
      * Redistributions of source code must retain the above copyright
        notice, this list of conditions and the following disclaimer.
      * Redistributions in binary form must reproduce the above copyright
        notice, this list of conditions and the following disclaimer in the
        documentation and/or other materials provided with the distribution.
      * Neither the name of cereal nor the
        names of its contributors may be used to endorse or promote products
        derived from this software without specific prior written permission.

  THIS SOFTWARE IS PROVIDED BY THE COPYRIGHT HOLDERS AND CONTRIBUTORS "AS IS" AND
  ANY EXPRESS OR IMPLIED WARRANTIES, INCLUDING, BUT NOT LIMITED TO, THE IMPLIED
  WARRANTIES OF MERCHANTABILITY AND FITNESS FOR A PARTICULAR PURPOSE ARE
  DISCLAIMED. IN NO EVENT SHALL RANDOLPH VOORHIES OR SHANE GRANT BE LIABLE FOR ANY
  DIRECT, INDIRECT, INCIDENTAL, SPECIAL, EXEMPLARY, OR CONSEQUENTIAL DAMAGES
  (INCLUDING, BUT NOT LIMITED TO, PROCUREMENT OF SUBSTITUTE GOODS OR SERVICES;
  LOSS OF USE, DATA, OR PROFITS; OR BUSINESS INTERRUPTION) HOWEVER CAUSED AND
  ON ANY THEORY OF LIABILITY, WHETHER IN CONTRACT, STRICT LIABILITY, OR TORT
  (INCLUDING NEGLIGENCE OR OTHERWISE) ARISING IN ANY WAY OUT OF THE USE OF THIS
  SOFTWARE, EVEN IF ADVISED OF THE POSSIBILITY OF SUCH DAMAGE.
*/
#ifndef CEREAL_DETAILS_HELPERS_HPP_
#define CEREAL_DETAILS_HELPERS_HPP_

#include <type_traits>
#include <cstdint>
#include <utility>
#include <memory>
#include <unordered_map>
#include <stdexcept>

#include <cereal/macros.hpp>
#include <cereal/details/static_object.hpp>

namespace cereal
{
  // ######################################################################
  //! An exception class thrown when things go wrong at runtime
  /*! @ingroup Utility */
  struct Exception : public std::runtime_error
  {
    explicit Exception( const std::string & what_ ) : std::runtime_error(what_) {}
    explicit Exception( const char * what_ ) : std::runtime_error(what_) {}
  };

  // ######################################################################
  //! The size type used by cereal
  /*! To ensure compatability between 32, 64, etc bit machines, we need to use
      a fixed size type instead of size_t, which may vary from machine to
      machine. */
  using size_type = uint64_t;

  // forward decls
  class BinaryOutputArchive;
  class BinaryInputArchive;

  // ######################################################################
  namespace detail
  {
    struct NameValuePairCore {}; //!< Traits struct for NVPs
  }

  //! For holding name value pairs
  /*! This pairs a name (some string) with some value such that an archive
      can potentially take advantage of the pairing.

      In serialization functions, NameValuePairs are usually created like so:
      @code{.cpp}
      struct MyStruct
      {
        int a, b, c, d, e;

        template<class Archive>
        void serialize(Archive & archive)
        {
          archive( CEREAL_NVP(a),
                   CEREAL_NVP(b),
                   CEREAL_NVP(c),
                   CEREAL_NVP(d),
                   CEREAL_NVP(e) );
        }
      };
      @endcode

      Alternatively, you can give you data members custom names like so:
      @code{.cpp}
      struct MyStruct
      {
        int a, b, my_embarrassing_variable_name, d, e;

        template<class Archive>
        void serialize(Archive & archive)
        {
          archive( CEREAL_NVP(a),
                   CEREAL_NVP(b),
                   cereal::make_nvp("var", my_embarrassing_variable_name) );
                   CEREAL_NVP(d),
                   CEREAL_NVP(e) );
        }
      };
      @endcode

      There is a slight amount of overhead to creating NameValuePairs, so there
      is a third method which will elide the names when they are not used by
      the Archive:

      @code{.cpp}
      struct MyStruct
      {
        int a, b;

        template<class Archive>
        void serialize(Archive & archive)
        {
          archive( cereal::make_nvp<Archive>(a),
                   cereal::make_nvp<Archive>(b) );
        }
      };
      @endcode

      This third method is generally only used when providing generic type
      support.  Users writing their own serialize functions will normally
      explicitly control whether they want to use NVPs or not.

      @internal */
  template <class T>
  class NameValuePair : detail::NameValuePairCore
  {
    private:
      // If we get passed an array, keep the type as is, otherwise store
      // a reference if we were passed an l value reference, else copy the value
      using Type = typename std::conditional<std::is_array<typename std::remove_reference<T>::type>::value,
                                             typename std::remove_cv<T>::type,
                                             typename std::conditional<std::is_lvalue_reference<T>::value,
                                                                       T,
                                                                       typename std::decay<T>::type>::type>::type;

      // prevent nested nvps
      static_assert( !std::is_base_of<detail::NameValuePairCore, T>::value,
                     "Cannot pair a name to a NameValuePair" );

    public:
      //! Constructs a new NameValuePair
      /*! @param n The name of the pair
          @param v The value to pair.  Ideally this should be an l-value reference so that
                   the value can be both loaded and saved to.  If you pass an r-value reference,
                   the NameValuePair will store a copy of it instead of a reference.  Thus you should
                   only pass r-values in cases where this makes sense, such as the result of some
                   size() call.
          @internal */
      NameValuePair( char const * n, T && v ) : name(n), value(std::forward<T>(v)) {}

      char const * name;
      Type value;
  };

  //! A specialization of make_nvp<> that simply forwards the value for binary archives
  /*! @relates NameValuePair
      @internal */
  template<class Archive, class T> inline
  typename
  std::enable_if<std::is_same<Archive, ::cereal::BinaryInputArchive>::value ||
                 std::is_same<Archive, ::cereal::BinaryOutputArchive>::value,
  T && >::type
  make_nvp( const char *, T && value )
  {
    return std::forward<T>(value);
  }

  //! A specialization of make_nvp<> that actually creates an nvp for non-binary archives
  /*! @relates NameValuePair
      @internal */
  template<class Archive, class T> inline
  typename
  std::enable_if<!std::is_same<Archive, ::cereal::BinaryInputArchive>::value &&
                 !std::is_same<Archive, ::cereal::BinaryOutputArchive>::value,
  NameValuePair<T> >::type
  make_nvp( const char * name, T && value)
  {
    return {name, std::forward<T>(value)};
  }

  //! Convenience for creating a templated NVP
  /*! For use in inteneral generic typing functions which have an
      Archive type declared
      @internal */
  #define CEREAL_NVP_(name, value) ::cereal::make_nvp<Archive>(name, value)

  // ######################################################################
  //! A wrapper around data that can be serialized in a binary fashion
  /*! This class is used to demarcate data that can safely be serialized
      as a binary chunk of data.  Individual archives can then choose how
      best represent this during serialization.

      @internal */
  template <class T>
  struct BinaryData
  {
    //! Internally store the pointer as a void *, keeping const if created with
    //! a const pointer
    using PT = typename std::conditional<std::is_const<typename std::remove_pointer<T>::type>::value,
                                         const void *,
                                         void *>::type;

    BinaryData( T && d, uint64_t s ) : data(std::forward<T>(d)), size(s) {}

    PT data;       //!< pointer to beginning of data
    uint64_t size; //!< size in bytes
  };

  // ######################################################################
  namespace detail
  {
    // base classes for type checking
    /* The rtti virtual function only exists to enable an archive to
       be used in a polymorphic fashion, if necessary.  See the
       archive adapters for an example of this */
    class OutputArchiveBase { private: virtual void rtti(){} };
    class InputArchiveBase { private: virtual void rtti(){} };

    // forward decls for polymorphic support
    template <class Archive, class T> struct polymorphic_serialization_support;
    struct adl_tag;

    // used during saving pointers
    static const int32_t msb_32bit  = 0x80000000;
    static const int32_t msb2_32bit = 0x40000000;
  }

  // ######################################################################
  //! A wrapper around size metadata
  /*! This class provides a way for archives to have more flexibility over how
      they choose to serialize size metadata for containers.  For some archive
      types, the size may be implicitly encoded in the output (e.g. JSON) and
      not need an explicit entry.  Specializing serialize or load/save for
      your archive and SizeTags allows you to choose what happens.

      @internal */
  template <class T>
  class SizeTag
  {
    private:
      // Store a reference if passed an lvalue reference, otherwise
      // make a copy of the data
      using Type = typename std::conditional<std::is_lvalue_reference<T>::value,
                                             T,
                                             typename std::decay<T>::type>::type;

    public:
      SizeTag( T && sz ) : size(std::forward<T>(sz)) {}

      Type size;
  };

  // ######################################################################
  //! A wrapper around a key and value for serializing data into maps.
  /*! This class just provides a grouping of keys and values into a struct for
      human readable archives. For example, XML archives will use this wrapper
      to write maps like so:

      @code{.xml}
      <mymap>
        <item0>
          <key>MyFirstKey</key>
          <value>MyFirstValue</value>
        </item0>
        <item1>
          <key>MySecondKey</key>
          <value>MySecondValue</value>
        </item1>
      </mymap>
      @endcode

      \sa make_map_item
      @internal */
  template <class Key, class Value>
  struct MapItem
  {
    using KeyType = typename std::conditional<
      std::is_lvalue_reference<Key>::value,
      Key,
      typename std::decay<Key>::type>::type;

    using ValueType = typename std::conditional<
      std::is_lvalue_reference<Value>::value,
      Value,
      typename std::decay<Value>::type>::type;

    //! Construct a MapItem from a key and a value
    /*! @internal */
    MapItem( Key && key_, Value && value_ ) : key(std::forward<Key>(key_)), value(std::forward<Value>(value_)) {}

    KeyType key;
    ValueType value;

    //! Serialize the MapItem with the NVPs "key" and "value"
    template <class Archive> inline
    void CEREAL_SERIALIZE_FUNCTION_NAME(Archive & archive)
    {
      archive( make_nvp<Archive>("key",   key),
               make_nvp<Archive>("value", value) );
    }
  };

  //! Create a MapItem so that human readable archives will group keys and values together
  /*! @internal
      @relates MapItem */
  template <class KeyType, class ValueType> inline
  MapItem<KeyType, ValueType> make_map_item(KeyType && key, ValueType && value)
  {
    return {std::forward<KeyType>(key), std::forward<ValueType>(value)};
  }

  namespace detail
  {
    //! Tag for Version, which due to its anonymous namespace, becomes a different
    //! type in each translation unit
    /*! This allows CEREAL_CLASS_VERSION to be safely called in a header file */
    namespace{ struct version_binding_tag {}; }

    // ######################################################################
    //! Version information class
    /*! This is the base case for classes that have not been explicitly
        registered */
    template <class T, class BindingTag = version_binding_tag> struct Version
    {
      static const std::uint32_t version = 0;
      // we don't need to explicitly register these types since they
      // always get a version number of 0
    };
<<<<<<< HEAD
=======

    //! Holds all registered version information
    struct Versions
    {
      std::unordered_map<std::size_t, std::uint32_t> mapping;

      std::uint32_t find( std::size_t hash, std::uint32_t version )
      {
        const auto result = mapping.emplace( hash, version );
        return result.first->second;
      }
    }; // struct Versions

    #ifdef CEREAL_FUTURE_EXPERIMENTAL
    // ######################################################################
    //! A class that can store any type
    /*! This is inspired by boost::any and is intended to be a very light-weight
        replacement for internal use only.

        This class is only here as a candidate for issue #46 (see github) and
        should be considered unsupported until a future version of cereal.
        */
    class Any
    {
      private:
        //! Convenience alias for decay
        template <class T>
        using ST = typename std::decay<T>::type;

        struct Base
        {
          virtual ~Base() {}
          virtual std::unique_ptr<Base> clone() const = 0;
        };

        template <class T>
        struct Derived : Base
        {
          template <class U>
          Derived( U && data ) : value( std::forward<U>( data ) ) {}

          std::unique_ptr<Base> clone() const
          {
            return std::unique_ptr<Base>( new Derived<T>( value ) );
          }

          T value;
        };

      public:
        //! Construct from any type
        template <class T> inline
        Any( T && data ) :
          itsPtr( new Derived<ST<T>>( std::forward<T>( data ) ) )
        { }

        //! Convert to any type, if possible
        /*! Attempts to perform the conversion if possible,
            otherwise throws an exception.

            @throw Exception if conversion is not possible (see get() for more info)
            @tparam The requested type to convert to */
        template <class T> inline
        operator T()
        {
          return get<ST<T>>();
        }

        Any() : itsPtr() {}
        Any( Any & other ) : itsPtr( other.clone() ) {}
        Any( Any const & other ) : itsPtr( other.clone() ) {}
        Any( Any && other ) : itsPtr( std::move( other.itsPtr ) ) {}

        Any & operator=( Any const & other )
        {
          if( itsPtr == other.itsPtr ) return *this;

          auto cloned = other.clone();
          itsPtr = std::move( cloned );

          return *this;
        }

        Any & operator=( Any && other )
        {
          if( itsPtr == other.itsPtr ) return *this;

          itsPtr = std::move( other.itsPtr );

          return *this;
        }

      protected:
        //! Get the contained type as type T
        /*! @tparam T The requested type to convert to
            @return The type converted to T
            @throw Exception if conversion is impossible */
        template <class T>
        ST<T> & get()
        {
          auto * derived = dynamic_cast<Derived<ST<T>> *>( itsPtr.get() );

          if( !derived )
            throw ::cereal::Exception( "Invalid conversion requested on ASDFA" );

          return derived->value;
        }

        //! Clones the held data if it exists
        std::unique_ptr<Base> clone() const
        {
          if( itsPtr ) return itsPtr->clone();
          else return {};
        }

      private:
        std::unique_ptr<Base> itsPtr;
    }; // struct Any
    #endif // CEREAL_FUTURE_EXPERIMENTAL
>>>>>>> 419343a0
  } // namespace detail
} // namespace cereal

#endif // CEREAL_DETAILS_HELPERS_HPP_<|MERGE_RESOLUTION|>--- conflicted
+++ resolved
@@ -336,8 +336,6 @@
       // we don't need to explicitly register these types since they
       // always get a version number of 0
     };
-<<<<<<< HEAD
-=======
 
     //! Holds all registered version information
     struct Versions
@@ -350,114 +348,6 @@
         return result.first->second;
       }
     }; // struct Versions
-
-    #ifdef CEREAL_FUTURE_EXPERIMENTAL
-    // ######################################################################
-    //! A class that can store any type
-    /*! This is inspired by boost::any and is intended to be a very light-weight
-        replacement for internal use only.
-
-        This class is only here as a candidate for issue #46 (see github) and
-        should be considered unsupported until a future version of cereal.
-        */
-    class Any
-    {
-      private:
-        //! Convenience alias for decay
-        template <class T>
-        using ST = typename std::decay<T>::type;
-
-        struct Base
-        {
-          virtual ~Base() {}
-          virtual std::unique_ptr<Base> clone() const = 0;
-        };
-
-        template <class T>
-        struct Derived : Base
-        {
-          template <class U>
-          Derived( U && data ) : value( std::forward<U>( data ) ) {}
-
-          std::unique_ptr<Base> clone() const
-          {
-            return std::unique_ptr<Base>( new Derived<T>( value ) );
-          }
-
-          T value;
-        };
-
-      public:
-        //! Construct from any type
-        template <class T> inline
-        Any( T && data ) :
-          itsPtr( new Derived<ST<T>>( std::forward<T>( data ) ) )
-        { }
-
-        //! Convert to any type, if possible
-        /*! Attempts to perform the conversion if possible,
-            otherwise throws an exception.
-
-            @throw Exception if conversion is not possible (see get() for more info)
-            @tparam The requested type to convert to */
-        template <class T> inline
-        operator T()
-        {
-          return get<ST<T>>();
-        }
-
-        Any() : itsPtr() {}
-        Any( Any & other ) : itsPtr( other.clone() ) {}
-        Any( Any const & other ) : itsPtr( other.clone() ) {}
-        Any( Any && other ) : itsPtr( std::move( other.itsPtr ) ) {}
-
-        Any & operator=( Any const & other )
-        {
-          if( itsPtr == other.itsPtr ) return *this;
-
-          auto cloned = other.clone();
-          itsPtr = std::move( cloned );
-
-          return *this;
-        }
-
-        Any & operator=( Any && other )
-        {
-          if( itsPtr == other.itsPtr ) return *this;
-
-          itsPtr = std::move( other.itsPtr );
-
-          return *this;
-        }
-
-      protected:
-        //! Get the contained type as type T
-        /*! @tparam T The requested type to convert to
-            @return The type converted to T
-            @throw Exception if conversion is impossible */
-        template <class T>
-        ST<T> & get()
-        {
-          auto * derived = dynamic_cast<Derived<ST<T>> *>( itsPtr.get() );
-
-          if( !derived )
-            throw ::cereal::Exception( "Invalid conversion requested on ASDFA" );
-
-          return derived->value;
-        }
-
-        //! Clones the held data if it exists
-        std::unique_ptr<Base> clone() const
-        {
-          if( itsPtr ) return itsPtr->clone();
-          else return {};
-        }
-
-      private:
-        std::unique_ptr<Base> itsPtr;
-    }; // struct Any
-    #endif // CEREAL_FUTURE_EXPERIMENTAL
->>>>>>> 419343a0
   } // namespace detail
 } // namespace cereal
 
