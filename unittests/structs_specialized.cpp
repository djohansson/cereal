--- conflicted
+++ resolved
@@ -29,146 +29,7 @@
 
 TEST_SUITE("structs_specialized");
 
-<<<<<<< HEAD
-template <class Archive>
-void load_minimal( Archive const &, SpecializedNMSplitVersionedMinimal & s, int const & value, const std::uint32_t )
-{
-  s.x = value;
-}
-
-template <class Archive>
-int save_minimal( Archive const &, SpecializedNMSplitVersionedMinimal const & s, const std::uint32_t )
-{
-  return s.x;
-}
-
-namespace cereal
-{
-  template <class Archive> struct specialize<Archive, SpecializedMSerialize, cereal::specialization::member_serialize> {};
-  template <class Archive> struct specialize<Archive, SpecializedMSerializeVersioned, cereal::specialization::member_serialize> {};
-
-  template <class Archive> struct specialize<Archive, SpecializedMSplit, cereal::specialization::member_load_save> {};
-  template <class Archive> struct specialize<Archive, SpecializedMSplitVersioned, cereal::specialization::member_load_save> {};
-  template <class Archive> struct specialize<Archive, SpecializedMSplitPolymorphic, cereal::specialization::member_load_save> {};
-
-  template <class Archive> struct specialize<Archive, SpecializedMSplitMinimal, cereal::specialization::member_load_save_minimal> {};
-  template <class Archive> struct specialize<Archive, SpecializedMSplitVersionedMinimal, cereal::specialization::member_load_save_minimal> {};
-
-  template <class Archive> struct specialize<Archive, SpecializedNMSerialize, cereal::specialization::non_member_serialize> {};
-  template <class Archive> struct specialize<Archive, SpecializedNMSerializeVersioned, cereal::specialization::non_member_serialize> {};
-
-  template <class Archive> struct specialize<Archive, SpecializedNMSplit, cereal::specialization::non_member_load_save> {};
-  template <class Archive> struct specialize<Archive, SpecializedNMSplitVersioned, cereal::specialization::non_member_load_save> {};
-
-  template <class Archive> struct specialize<Archive, SpecializedNMSplitMinimal,
-           cereal::specialization::non_member_load_save_minimal> {};
-  template <class Archive> struct specialize<Archive, SpecializedNMSplitVersionedMinimal,
-           cereal::specialization::non_member_load_save_minimal> {};
-}
-
-CEREAL_REGISTER_TYPE(SpecializedMSplitPolymorphic)
-CEREAL_REGISTER_POLYMORPHIC_RELATION(BogusBasePolymorphic, SpecializedMSplitPolymorphic)
-
-template <class IArchive, class OArchive>
-void test_structs_specialized()
-{
-  std::random_device rd;
-  std::mt19937 gen(rd());
-
-  for(int ii=0; ii<100; ++ii)
-  {
-    SpecializedMSerialize               o_iser          = { random_value<int>(gen) };
-    SpecializedMSerializeVersioned      o_iserv         = { random_value<int>(gen) };
-
-    SpecializedMSplit                   o_ispl          = { random_value<int>(gen) };
-    SpecializedMSplitVersioned          o_isplv         = { random_value<int>(gen) };
-
-    // added re: issue #180
-    std::shared_ptr<BogusBasePolymorphic> o_shared_ispl = std::make_shared<SpecializedMSplitPolymorphic>( random_value<int>(gen) );
-
-    SpecializedMSplitMinimal            o_isplm         = { random_value<int>(gen) };
-    SpecializedMSplitVersionedMinimal   o_isplvm        = { random_value<int>(gen) };
-
-    SpecializedNMSerialize              o_eser          = { random_value<int>(gen) };
-    SpecializedNMSerializeVersioned     o_eserv         = { random_value<int>(gen) };
-
-    SpecializedNMSplit                  o_espl          = { random_value<int>(gen) };
-    SpecializedNMSplitVersioned         o_esplv         = { random_value<int>(gen) };
-
-    SpecializedNMSplitMinimal           o_esplm         = { random_value<int>(gen) };
-    SpecializedNMSplitVersionedMinimal  o_esplvm        = { random_value<int>(gen) };
-
-
-    std::ostringstream os;
-    {
-      OArchive oar(os);
-
-      oar( o_iser, o_iserv,
-           o_ispl, o_isplv, o_shared_ispl,
-           o_isplm, o_isplvm,
-           o_eser, o_eserv,
-           o_espl, o_esplv,
-           o_esplm, o_esplvm );
-    }
-
-    decltype(o_iser) i_iser;
-    decltype(o_iserv) i_iserv;
-
-    decltype(o_ispl) i_ispl;
-    decltype(o_isplv) i_isplv;
-
-    decltype(o_shared_ispl) i_shared_ispl;
-
-    decltype(o_isplm) i_isplm;
-    decltype(o_isplvm) i_isplvm;
-
-    decltype(o_eser) i_eser;
-    decltype(o_eserv) i_eserv;
-
-    decltype(o_espl) i_espl;
-    decltype(o_esplv) i_esplv;
-
-    decltype(o_esplm) i_esplm;
-    decltype(o_esplvm) i_esplvm;
-
-    std::istringstream is(os.str());
-    {
-      IArchive iar(is);
-
-      iar( i_iser, i_iserv,
-           i_ispl, i_isplv, i_shared_ispl,
-           i_isplm, i_isplvm,
-           i_eser, i_eserv,
-           i_espl, i_esplv,
-           i_esplm, i_esplvm );
-    }
-
-    BOOST_CHECK(i_iser.x == o_iser.x);
-    BOOST_CHECK(i_iserv.x == o_iserv.x);
-
-    BOOST_CHECK(i_ispl.x == o_ispl.x);
-    BOOST_CHECK(i_isplv.x == o_isplv.x);
-
-    BOOST_CHECK_EQUAL(dynamic_cast<SpecializedMSplitPolymorphic*>(i_shared_ispl.get())->x, dynamic_cast<SpecializedMSplitPolymorphic*>(o_shared_ispl.get())->x);
-
-    BOOST_CHECK(i_isplm.x == o_isplm.x);
-    BOOST_CHECK(i_isplvm.x == o_isplvm.x);
-
-    BOOST_CHECK(i_eser.x == o_eser.x);
-    BOOST_CHECK(i_eserv.x == o_eserv.x);
-
-    BOOST_CHECK(i_espl.x == o_espl.x);
-    BOOST_CHECK(i_esplv.x == o_esplv.x);
-
-    BOOST_CHECK(i_esplm.x == o_esplm.x);
-    BOOST_CHECK(i_esplvm.x == o_esplvm.x);
-  }
-}
-
-BOOST_AUTO_TEST_CASE( binary_structs_specialized )
-=======
 TEST_CASE("binary_structs_specialized")
->>>>>>> 1d67d440
 {
   test_structs_specialized<cereal::BinaryInputArchive, cereal::BinaryOutputArchive>();
 }
